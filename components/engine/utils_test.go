--- conflicted
+++ resolved
@@ -97,19 +97,12 @@
 	}()
 	if err != nil {
 		return nil, nil, err
-<<<<<<< HEAD
 	}
 	if config.Image == "_" {
 		config.Image = GetTestImage(r).ID
-=======
->>>>>>> 321ea601
 	}
 	c, err := NewBuilder(r).Create(config)
 	if err != nil {
-<<<<<<< HEAD
-=======
-		t.Fatal(err)
->>>>>>> 321ea601
 		return nil, nil, err
 	}
 	return c, hostConfig, nil
